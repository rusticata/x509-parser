[package]
name = "x509-parser"
version = "0.16.0"
description = "Parser for the X.509 v3 format (RFC 5280 certificates)"
license = "MIT OR Apache-2.0"
keywords = ["X509","Certificate","parser","nom"]
authors = ["Pierre Chifflier <chifflier@wzdftpd.net>"]
homepage = "https://github.com/rusticata/x509-parser"
repository = "https://github.com/rusticata/x509-parser.git"
categories = ["parser-implementations", "cryptography"]
readme = "README.md"
edition = "2018"
rust-version = "1.63.0"

include = [
  "CHANGELOG.md",
  "LICENSE-*",
  "README.md",
  ".gitignore",
  ".travis.yml",
  "Cargo.toml",
  "src/*.rs",
  "src/extensions/*.rs",
  "src/validate/*.rs",
  "tests/*.rs",
  "assets/*.crl",
  "assets/*.csr",
  "assets/*.der",
  "assets/*.pem",
  "assets/crl-ext/*.der",
  "examples/*.rs"
]

[package.metadata.docs.rs]
all-features = true
rustdoc-args = ["--cfg", "docsrs"]

[features]
default = []
verify = ["ring"]
validate = []

[dependencies]
asn1-rs = { version = "0.7.0", features=["datetime"] }
data-encoding = "2.2.1"
lazy_static = "1.4"
nom = "7.0"
oid-registry = { version="0.8", features=["crypto", "x509", "x962"] }
rusticata-macros = "4.0"
ring = { version="0.17.7", optional=true }
<<<<<<< HEAD
der-parser = { version = "9.0", features=["bigint"] }
thiserror = "1.0.2"
time = { version="0.3.35", features=["formatting"] }
=======
der-parser = { version = "10.0", features=["bigint"] }
thiserror = "2.0"
time = { version="0.3.20", features=["formatting"] }
>>>>>>> f935c2f7
<|MERGE_RESOLUTION|>--- conflicted
+++ resolved
@@ -48,12 +48,6 @@
 oid-registry = { version="0.8", features=["crypto", "x509", "x962"] }
 rusticata-macros = "4.0"
 ring = { version="0.17.7", optional=true }
-<<<<<<< HEAD
-der-parser = { version = "9.0", features=["bigint"] }
-thiserror = "1.0.2"
-time = { version="0.3.35", features=["formatting"] }
-=======
 der-parser = { version = "10.0", features=["bigint"] }
 thiserror = "2.0"
-time = { version="0.3.20", features=["formatting"] }
->>>>>>> f935c2f7
+time = { version="0.3.35", features=["formatting"] }